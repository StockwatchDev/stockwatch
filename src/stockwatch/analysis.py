--- conflicted
+++ resolved
@@ -495,18 +495,4 @@
                 stackgroup="one",
             )
         )
-<<<<<<< HEAD
-=======
-        fig.add_trace(
-            go.Scatter(
-                x=hor,
-                y=vert2,
-                hoverinfo="name+x+y",
-                name=isin + ": " + name,
-                mode="lines",
-                line=dict(width=0.5),
-                stackgroup="two",  # define stack group
-            )
-        )
->>>>>>> 337c997b
     return fig