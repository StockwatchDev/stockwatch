[tox]
skipsdist = true
envlist = py310

[testenv]
whitelist_externals = poetry
commands_pre =
    poetry install -v
<<<<<<< HEAD
    poetry run pytest --cov=stockwatch
=======
commands =
    poetry run pytest

[testenv:py310]
commands =
    poetry run python -m black --check ./src
    poetry run mypy ./src
    poetry run pylint --recursive=y ./src
    poetry run pytest
>>>>>>> 6a376f66
<|MERGE_RESOLUTION|>--- conflicted
+++ resolved
@@ -6,9 +6,6 @@
 whitelist_externals = poetry
 commands_pre =
     poetry install -v
-<<<<<<< HEAD
-    poetry run pytest --cov=stockwatch
-=======
 commands =
     poetry run pytest
 
@@ -17,5 +14,4 @@
     poetry run python -m black --check ./src
     poetry run mypy ./src
     poetry run pylint --recursive=y ./src
-    poetry run pytest
->>>>>>> 6a376f66
+    poetry run pytest